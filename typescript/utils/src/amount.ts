--- conflicted
+++ resolved
@@ -4,12 +4,6 @@
 const DEFAULT_DISPLAY_DECIMALS = 4;
 const DEFAULT_TOKEN_DECIMALS = 18;
 
-<<<<<<< HEAD
-// Use toString(10) on bignumber.js to prevent ethers.js bigNumber error
-// when parsing exponential string over e21
-
-=======
->>>>>>> 346cbd18
 /**
  * Convert the given Wei value to Ether value
  * @param value The value to convert.
@@ -41,20 +35,8 @@
   const flooredValue = BigNumber(value).toFixed(0, BigNumber.ROUND_FLOOR);
   const amount = BigNumber(formatUnits(flooredValue, decimals));
   if (amount.isZero()) return '0';
-<<<<<<< HEAD
-
-  // If amount is less than min value
-  if (amount.lt(DEFAULT_MIN_ROUNDED_VALUE)) {
-    if (roundDownIfSmall) return '0';
-    return amount.toString(10);
-  }
-
-  const displayDecimals = amount.gte(10000) ? 2 : DEFAULT_DISPLAY_DECIMALS;
-  return amount.toFixed(displayDecimals);
-=======
   displayDecimals ??= amount.gte(10000) ? 2 : DEFAULT_DISPLAY_DECIMALS;
   return amount.toFixed(displayDecimals, BigNumber.ROUND_FLOOR);
->>>>>>> 346cbd18
 }
 
 /**
@@ -107,19 +89,6 @@
 /**
  * Checks if an amount is equal of nearly equal to balance within a small margin of error
  * Necessary because amounts in the UI are often rounded
-<<<<<<< HEAD
- * @param amountInWei1 The amount to compare.
- * @param amountInWei2 The amount to compare.
- * @returns true/false.
- */
-export function eqAmountApproximate(
-  amountInWei1: BigNumber.Value,
-  amountInWei2: BigNumber.Value,
-): boolean {
-  const minValueWei = toWei(DEFAULT_MIN_ROUNDED_VALUE);
-  // Is difference btwn amount and balance less than min amount shown for token
-  return BigNumber(amountInWei1).minus(amountInWei2).abs().lt(minValueWei);
-=======
  * @param amount1 The amount to compare.
  * @param amount2 The amount to compare.
  * @returns true/false.
@@ -131,7 +100,6 @@
 ): boolean {
   // Is difference btwn amounts less than maxDifference
   return BigNumber(amount1).minus(amount2).abs().lte(maxDifference);
->>>>>>> 346cbd18
 }
 
 /**
@@ -156,34 +124,6 @@
       .div(BigNumber(10).pow(difference))
       .integerValue(BigNumber.ROUND_FLOOR)
       .toString(10);
-<<<<<<< HEAD
-  }
-  // fromDecimals < toDecimals
-  else {
-    const difference = toDecimals - fromDecimals;
-    return amount.times(BigNumber(10).pow(difference)).toString(10);
-  }
-}
-
-/**
- * Converts a value with `fromDecimals` decimals to a value with `toDecimals` decimals.
- * Incurs a loss of precision when `fromDecimals` > `toDecimals`.
- * @param fromDecimals The number of decimals `value` has.
- * @param toDecimals The number of decimals to convert `value` to.
- * @param value The value to convert.
- * @returns `value` represented with `toDecimals` decimals.
- */
-export function convertDecimalsEthersBigNumber(
-  fromDecimals: number,
-  toDecimals: number,
-  value: ethers.BigNumber,
-) {
-  if (fromDecimals === toDecimals) return value;
-  else if (fromDecimals > toDecimals) {
-    const difference = fromDecimals - toDecimals;
-    return value.div(ethers.BigNumber.from('10').pow(difference));
-=======
->>>>>>> 346cbd18
   }
   // fromDecimals < toDecimals
   else {
