//! Settings and configuration for Abacus agents
//!
//! ## Introduction
//!
//! Abacus Agents have a shared core, which contains connection info for rpc,
//! relevant contract addresses on each chain, etc. In addition, each agent has
//! agent-specific settings. Be convention, we represent these as a base config
//! per-Outbox contract, and a "partial" config per agent. On bootup, the agent
//! loads the configuration, establishes RPC connections, and monitors each
//! configured chain.
//!
//! All agents share the [`Settings`] struct in this crate, and then define any
//! additional `Settings` in their own crate. By convention this is done in
//! `settings.rs` using the [`decl_settings!`] macro.
//!
//! ### Configuration
//!
//! Agents read settings from the config files and/or env.
//!
//! Config files are loaded from `rust/config/default` unless specified
//! otherwise, i.e.  via $RUN_ENV and $BASE_CONFIG (see the definition of
//! `decl_settings` in `rust/abacus-base/src/macros.rs`).
//!
//! #### N.B.: Environment variable names correspond 1:1 with cfg file's JSON object hierarchy.
//!
//! In particular, note that any environment variables whose names are prefixed
//! with:
//!
//! * `HYP_BASE`
//!
//! * `HYP_[agentname]`, where `[agentmame]` is agent-specific, e.g.
//!   `HYP_VALIDATOR` or `HYP_RELAYER`.
//!
//! will be read as an override to be applied against the hierarchical structure
//! of the configuration provided by the json config file at
//! `./config/$RUN_ENV/$BASE_CONFIG`.
//!
//! For example, if the config file `example_config.json` is:
//!
//! ```json
//! {
//!   "environment": "test",
//!   "signers": {},
//!   "inboxes": {
//!     "test2": {
//!       "domain": "13372",
//!       ...
//!     },
//!     ...
//!   },
//! }
//! ```
//!
//! and an environment variable is supplied which defines
//! `HYP_BASE_INBOXES_TEST3_DOMAIN=1`, then the `decl_settings` macro in
//! `rust/abacus-base/src/macros.rs` will directly override the 'domain' field
//! found in the json config to be `1`, since the fields in the environment
//! variable name describe the path traversal to arrive at this field in the
//! JSON config object.
//!
//! ### Configuration value precedence
//!
//! Configuration key/value pairs are loaded in the following order, with later
//! sources taking precedence:
//!
//! 1. The config file specified by the `RUN_ENV` and `BASE_CONFIG`
//!    env vars. `$RUN_ENV/$BASE_CONFIG`
//! 2. The config file specified by the `RUN_ENV` env var and the
//!    agent's name. `$RUN_ENV/{agent}-partial.json`.
//!    E.g. `$RUN_ENV/validator-partial.json`
//! 3. Configuration env vars with the prefix `HYP_BASE` intended
//!    to be shared by multiple agents in the same environment
//!    E.g. `export HYP_BASE_INBOXES_KOVAN_DOMAIN=3000`
//! 4. Configuration env vars with the prefix `HYP_{agent name}`
//!    intended to be used by a specific agent.
//!    E.g. `export HYP_KATHY_CHAT_TYPE="static message"`

use std::{collections::HashMap, env, sync::Arc};

use config::{Config, ConfigError, Environment, File};
use ethers::prelude::AwsSigner;
use eyre::{bail, Context, Report};
use once_cell::sync::OnceCell;
use rusoto_core::{credential::EnvironmentProvider, HttpClient};
use rusoto_kms::KmsClient;
use serde::Deserialize;
use tracing::instrument;

use abacus_core::{
    db::{AbacusDB, DB},
    utils::HexString,
<<<<<<< HEAD
    InterchainGasPaymasterIndexer, MailboxIndexer, MultisigIsm, Signers,
};
use abacus_ethereum::{InterchainGasPaymasterIndexerBuilder, MailboxIndexerBuilder};
pub use chains::{ChainConf, ChainSetup, CoreContractAddresses};
=======
    AbacusProvider, Inbox, InboxIndexer, InboxValidatorManager, InterchainGasPaymasterIndexer,
    Outbox, OutboxIndexer, Signers,
};
pub use chains::{ChainConf, ChainSetup, InboxAddresses, OutboxAddresses};
>>>>>>> 4e760958

use crate::{settings::trace::TracingConfig, CachingInterchainGasPaymaster};
use crate::{AbacusAgentCore, CachingMailbox, CoreMetrics};

use self::chains::GelatoConf;

/// Chain configuration
pub mod chains;

/// Tracing subscriber management
pub mod trace;

static KMS_CLIENT: OnceCell<KmsClient> = OnceCell::new();

/// Load a settings object from the config locations.
///
/// Read settings from the config files and/or env
/// The config will be located at `config/default` unless specified
/// otherwise
///
/// Configs are loaded in the following precedence order:
///
/// 1. The file specified by the `RUN_ENV` and `BASE_CONFIG`
///    env vars. `RUN_ENV/BASE_CONFIG`
/// 2. The file specified by the `RUN_ENV` env var and the
///    agent's name. `RUN_ENV/<agent_prefix>-partial.json`
/// 3. Configuration env vars with the prefix `HYP_BASE` intended
///    to be shared by multiple agents in the same environment
/// 4. Configuration env vars with the prefix `HYP_<agent_prefix>`
///    intended to be used by a specific agent.
///
/// Specify a configuration directory with the `RUN_ENV` env
/// variable. Specify a configuration file with the `BASE_CONFIG`
/// env variable.
pub fn load_settings_object<'de, T: Deserialize<'de>, S: AsRef<str>>(
    agent_prefix: &str,
    config_file_name: Option<&str>,
    ignore_prefixes: &[S],
) -> eyre::Result<T> {
    let env = env::var("RUN_ENV").unwrap_or_else(|_| "default".into());

    // Derive additional prefix from agent name
    let prefix = format!("HYP_{}", agent_prefix).to_ascii_uppercase();

    let filtered_env: HashMap<String, String> = env::vars()
        .filter(|(k, _v)| {
            !ignore_prefixes
                .iter()
                .any(|prefix| k.starts_with(prefix.as_ref()))
        })
        .collect();

    let builder = Config::builder();
    let builder = if let Some(fname) = config_file_name {
        builder.add_source(File::with_name(&format!("./config/{}/{}", env, fname)))
    } else {
        builder
    };
    let config_deserializer = builder
        .add_source(
            File::with_name(&format!(
                "./config/{}/{}-partial",
                env,
                agent_prefix.to_lowercase()
            ))
            .required(false),
        )
        // Use a base configuration env variable prefix
        .add_source(
            Environment::with_prefix("HYP_BASE")
                .separator("_")
                .source(Some(filtered_env.clone())),
        )
        .add_source(
            Environment::with_prefix(&prefix)
                .separator("_")
                .source(Some(filtered_env)),
        )
        .build()?;

    Ok(serde_path_to_error::deserialize(config_deserializer)?)
}

/// Ethereum signer types
#[derive(Debug, Clone, serde::Deserialize)]
#[serde(tag = "type", rename_all = "camelCase")]
pub enum SignerConf {
    /// A local hex key
    HexKey {
        /// Hex string of private key, without 0x prefix
        key: HexString<64>,
    },
    /// An AWS signer. Note that AWS credentials must be inserted into the env
    /// separately.
    Aws {
        /// The UUID identifying the AWS KMS Key
        id: String, // change to no _ so we can set by env
        /// The AWS region
        region: String,
    },
    #[serde(other)]
    /// Assume node will sign on RPC calls
    Node,
}

impl Default for SignerConf {
    fn default() -> Self {
        Self::Node
    }
}

impl SignerConf {
    /// Try to convert the ethereum signer to a local wallet
    #[instrument(err)]
    pub async fn try_into_signer(&self) -> Result<Signers, Report> {
        match self {
            SignerConf::HexKey { key } => Ok(Signers::Local(key.as_ref().parse()?)),
            SignerConf::Aws { id, region } => {
                let client = KMS_CLIENT.get_or_init(|| {
                    KmsClient::new_with_client(
                        rusoto_core::Client::new_with(
                            EnvironmentProvider::default(),
                            HttpClient::new().unwrap(),
                        ),
                        region.parse().expect("invalid region"),
                    )
                });

                let signer = AwsSigner::new(client, id, 0).await?;
                Ok(Signers::Aws(signer))
            }
            SignerConf::Node => bail!("Node signer"),
        }
    }
}

<<<<<<< HEAD
/// Settings. Usually this should be treated as a base config and used as
/// follows:
///
/// ```
/// use abacus_base::*;
/// use serde::Deserialize;
///
/// pub struct OtherSettings { /* anything */ };
///
/// #[derive(Debug, Deserialize)]
/// pub struct MySettings {
///     #[serde(flatten)]
///     base_settings: Settings,
///     #[serde(flatten)]
///     other_settings: (),
/// }
///
/// // Make sure to define MySettings::new()
/// impl MySettings {
///     fn new() -> Self {
///         unimplemented!()
///     }
/// }
/// ```
#[derive(Debug, Deserialize, Default)]
#[serde(rename_all = "camelCase")]
pub struct Settings {
    /// The path to use for the DB file
    pub db: String,
    /// Port to listen for prometheus scrape requests
    pub metrics: Option<String>,
    /// Configuration for contracts on each chain
    pub chains: HashMap<String, ChainSetup>,
    /// The tracing configuration
    pub tracing: TracingConfig,
=======
/// Outbox indexing settings
#[derive(Debug, Deserialize, Default, Clone)]
#[serde(rename_all = "camelCase")]
pub struct IndexSettings {
    /// The height at which to start indexing the Outbox contract
    pub from: Option<String>,
    /// The number of blocks to query at once at which to start indexing the
    /// Outbox contract
    pub chunk: Option<String>,
}

impl IndexSettings {
    /// Get the `from` setting
    pub fn from(&self) -> u32 {
        self.from
            .as_ref()
            .and_then(|s| s.parse::<u32>().ok())
            .unwrap_or_default()
    }

    /// Get the `chunk_size` setting
    pub fn chunk_size(&self) -> u32 {
        self.chunk
            .as_ref()
            .and_then(|s| s.parse::<u32>().ok())
            .unwrap_or(1999)
    }
}

/// Settings specific to a given domain. This is the outbox + all of the inboxes
/// it publishes to (on different chains).
#[derive(Debug, Deserialize, Default)]
#[serde(rename_all = "camelCase")]
pub struct DomainSettings {
    /// Settings for the outbox indexer
    #[serde(default)]
    pub index: IndexSettings,
    /// Configurations for contracts on the outbox chain
    pub outbox: ChainSetup<OutboxAddresses>,
    /// Configurations for contracts on inbox chains
    pub inboxes: HashMap<String, ChainSetup<InboxAddresses>>,
>>>>>>> 4e760958
    /// Transaction signers
    pub signers: HashMap<String, SignerConf>,
    /// Gelato config
    pub gelato: Option<GelatoConf>,
}

<<<<<<< HEAD
impl Settings {
    /// Private to preserve linearity of AgentCore::from_settings -- creating an
    /// agent consumes the settings.
    fn clone(&self) -> Self {
        Self {
            db: self.db.clone(),
            metrics: self.metrics.clone(),
            chains: self.chains.clone(),
            tracing: self.tracing.clone(),
            signers: self.signers.clone(),
            gelato: self.gelato.clone(),
        }
    }
}

impl Settings {
=======
impl DomainSettings {
>>>>>>> 4e760958
    /// Try to get a signer instance by name
    pub async fn get_signer(&self, name: &str) -> Option<Signers> {
        self.signers.get(name)?.try_into_signer().await.ok()
    }

    /// Try to get a map of chain name -> mailbox contract
    pub async fn try_into_mailboxes(
        &self,
        db: DB,
        metrics: &CoreMetrics,
        chain_names: &[&str],
    ) -> eyre::Result<HashMap<String, CachingMailbox>> {
        let mut result = HashMap::new();
        for &chain_name in chain_names {
            if let Some(x) = self.chains.get(chain_name) {
                let mailbox = self.try_caching_mailbox(x, db.clone(), metrics).await?;
                result.insert(chain_name.into(), mailbox);
            } else {
                bail!("No chain setup found for {}", chain_name)
            }
        }
        Ok(result)
    }

<<<<<<< HEAD
    /// Try to get a map of chain name -> interchain gas paymaster contract
    pub async fn try_into_interchain_gas_paymasters(
=======
    /// Try to get an inbox
    pub async fn try_inbox(
        &self,
        chain_setup: &ChainSetup<InboxAddresses>,
        metrics: &CoreMetrics,
    ) -> eyre::Result<Box<dyn Inbox>> {
        let signer = self.get_signer(&chain_setup.name).await;
        chain_setup.try_into_inbox(signer, metrics).await
    }

    /// Try to get a CachingInbox
    async fn try_caching_inbox(
>>>>>>> 4e760958
        &self,
        db: DB,
        metrics: &CoreMetrics,
<<<<<<< HEAD
        chain_names: &[&str],
    ) -> eyre::Result<HashMap<String, CachingInterchainGasPaymaster>> {
        let mut result = HashMap::new();
        for &chain_name in chain_names {
            if let Some(x) = self.chains.get(chain_name) {
                let mailbox = self
                    .try_caching_interchain_gas_paymaster(x, db.clone(), metrics)
                    .await?;
                result.insert(chain_name.into(), mailbox);
            } else {
                bail!("No chain setup found for {}", chain_name)
            }
        }
        Ok(result)
    }

    /// Try to get a map of chain name -> multisig ism contract
    pub async fn try_into_multisig_isms(
=======
    ) -> eyre::Result<CachingInbox> {
        let inbox = self.try_inbox(chain_setup, metrics).await?;
        let abacus_db = AbacusDB::new(inbox.chain_name(), db);
        Ok(CachingInbox::new(inbox.into(), abacus_db))
    }

    /// Try to get an InboxIndexer
    pub async fn try_inbox_indexer(
        &self,
        chain_setup: &ChainSetup<InboxAddresses>,
        metrics: &CoreMetrics,
    ) -> eyre::Result<Box<dyn InboxIndexer>> {
        let signer = self.get_signer(&chain_setup.name).await;
        chain_setup.try_into_inbox_indexer(signer, metrics).await
    }

    /// Try to get an InboxValidatorManager
    async fn try_inbox_validator_manager(
>>>>>>> 4e760958
        &self,
        db: DB,
        metrics: &CoreMetrics,
        chain_names: &[&str],
    ) -> eyre::Result<HashMap<String, Arc<dyn MultisigIsm>>> {
        let mut result: HashMap<String, Arc<dyn MultisigIsm>> = HashMap::new();
        for &chain_name in chain_names {
            if let Some(x) = self.chains.get(chain_name) {
                let multisig_ism = self.try_multisig_ism(x, db.clone(), metrics).await?;
                result.insert(chain_name.into(), multisig_ism.into());
            } else {
                bail!("No chain setup found for {}", chain_name)
            }
        }
        Ok(result)
    }

<<<<<<< HEAD
    /// Try to get a CachingMailbox
    async fn try_caching_mailbox(
=======
    /// Try to get an AbacusProvider
    pub async fn try_provider(
        &self,
        metrics: &CoreMetrics,
    ) -> eyre::Result<Box<dyn AbacusProvider>> {
        self.outbox.try_into_provider(metrics).await
    }

    /// Try to get an Outbox
    pub async fn try_outbox(&self, metrics: &CoreMetrics) -> eyre::Result<Box<dyn Outbox>> {
        let signer = self.get_signer(&self.outbox.name).await;
        self.outbox.try_into_outbox(signer, metrics).await
    }

    /// Try to get a CachingOutbox
    pub async fn try_caching_outbox(
>>>>>>> 4e760958
        &self,
        chain_setup: &ChainSetup,
        db: DB,
        metrics: &CoreMetrics,
<<<<<<< HEAD
    ) -> eyre::Result<CachingMailbox> {
        let signer = self.get_signer(&chain_setup.name).await;
        let mailbox = chain_setup.try_into_mailbox(signer, metrics).await?;
        let indexer = self.try_mailbox_indexer(metrics, chain_setup).await?;
        let abacus_db = AbacusDB::new(&chain_setup.name, db);
        Ok(CachingMailbox::new(
            mailbox.into(),
            abacus_db,
            indexer.into(),
        ))
=======
    ) -> eyre::Result<CachingOutbox> {
        let outbox = self.try_outbox(metrics).await?;
        let indexer = self.try_outbox_indexer(metrics).await?;
        let abacus_db = AbacusDB::new(outbox.chain_name(), db);
        Ok(CachingOutbox::new(outbox.into(), abacus_db, indexer.into()))
>>>>>>> 4e760958
    }

    /// Try to get a CachingInterchainGasPaymaster
    async fn try_caching_interchain_gas_paymaster(
        &self,
        chain_setup: &ChainSetup,
        db: DB,
        metrics: &CoreMetrics,
    ) -> eyre::Result<CachingInterchainGasPaymaster> {
        let signer = self.get_signer(&chain_setup.name).await;
        let interchain_gas_paymaster = chain_setup
            .try_into_interchain_gas_paymaster(signer, metrics)
            .await?;
        let indexer = self
            .try_interchain_gas_paymaster_indexer(metrics, chain_setup)
            .await?;
        let abacus_db = AbacusDB::new(&chain_setup.name, db);
        Ok(CachingInterchainGasPaymaster::new(
            interchain_gas_paymaster.into(),
            abacus_db,
            indexer.into(),
        ))
    }

    /// Try to get a MultisigIsm
    async fn try_multisig_ism(
        &self,
        chain_setup: &ChainSetup,
        _db: DB,
        metrics: &CoreMetrics,
<<<<<<< HEAD
    ) -> eyre::Result<Box<dyn MultisigIsm>> {
        let signer = self.get_signer(&chain_setup.name).await;
        let multisig_ism = chain_setup.try_into_multisig_ism(signer, metrics).await?;
        Ok(multisig_ism)
=======
        outbox: &ChainSetup<OutboxAddresses>,
    ) -> eyre::Result<Box<dyn OutboxIndexer>> {
        let signer = self.get_signer(&outbox.name).await;
        outbox.try_into_outbox_indexer(signer, metrics).await
>>>>>>> 4e760958
    }

    /// Try to get an indexer object for a given mailbox
    pub async fn try_mailbox_indexer(
        &self,
        metrics: &CoreMetrics,
        chain_setup: &ChainSetup,
    ) -> eyre::Result<Box<dyn MailboxIndexer>> {
        chain_setup
            .try_into_contract(
                self.get_signer(&chain_setup.name).await,
                metrics,
                MailboxIndexerBuilder {
                    finality_blocks: chain_setup.finality_blocks(),
                },
                chain_setup.addresses.mailbox.clone(),
            )
            .await
    }

    /// Try to get an indexer object for a given interchain gas paymaster
    async fn try_interchain_gas_paymaster_indexer(
        &self,
        metrics: &CoreMetrics,
        chain_setup: &ChainSetup,
    ) -> eyre::Result<Box<dyn InterchainGasPaymasterIndexer>> {
<<<<<<< HEAD
        chain_setup
            .try_into_contract(
                self.get_signer(&chain_setup.name).await,
                metrics,
                InterchainGasPaymasterIndexerBuilder {
                    mailbox_address: chain_setup
                        .addresses
                        .mailbox
                        .parse::<ethers::types::Address>()?,
                    finality_blocks: chain_setup.finality_blocks(),
                },
                chain_setup.addresses.interchain_gas_paymaster.clone(),
            )
            .await
=======
        let signer = self.get_signer(&self.outbox.name).await;
        self.outbox
            .try_into_interchain_gas_paymaster_indexer(signer, &self.index, metrics)
            .await
            .map(|inner| inner.expect("Missing interchain gas paymaster address"))
>>>>>>> 4e760958
    }
}

/// Settings specific to the application.
#[derive(Debug, Deserialize, Default)]
#[serde(rename_all = "camelCase")]
pub struct AgentSettings {
    /// The path to use for the DB file
    pub db: String,
    /// Port to listen for prometheus scrape requests
    pub metrics: Option<String>,
    /// The tracing configuration
    pub tracing: TracingConfig,
}

impl AgentSettings {
    /// Create the core metrics from the settings given the name of the agent.
    pub fn try_into_metrics(&self, name: &str) -> eyre::Result<Arc<CoreMetrics>> {
        Ok(Arc::new(CoreMetrics::new(
            name,
            self.metrics
                .as_ref()
                .map(|v| v.parse::<u16>().context("Port must be a valid u16"))
                .transpose()?,
            prometheus::Registry::new(),
        )?))
    }
}

/// Settings. Usually this should be treated as a base config and used as
/// follows:
///
/// ```
/// use abacus_base::*;
/// use serde::Deserialize;
///
/// pub struct OtherSettings { /* anything */ };
///
/// #[derive(Debug, Deserialize)]
/// pub struct MySettings {
///     #[serde(flatten)]
///     base_settings: Settings,
///     #[serde(flatten)]
///     other_settings: (),
/// }
///
/// // Make sure to define MySettings::new()
/// impl MySettings {
///     fn new() -> Self {
///         unimplemented!()
///     }
/// }
/// ```
#[derive(Debug, Deserialize, Default)]
#[serde(rename_all = "camelCase")]
pub struct Settings {
    /// Settings specific to a given chain
    #[serde(flatten)]
    pub chain: DomainSettings,
    /// Settings for the application as a whole
    #[serde(flatten)]
    pub app: AgentSettings,
}

impl Settings {
    /// Private to preserve linearity of AgentCore::from_settings -- creating an
    /// agent consumes the settings.
    fn clone(&self) -> Self {
        Self {
            chain: DomainSettings {
                index: self.chain.index.clone(),
                outbox: self.chain.outbox.clone(),
                inboxes: self.chain.inboxes.clone(),
                signers: self.chain.signers.clone(),
                gelato: self.chain.gelato.clone(),
            },
            app: AgentSettings {
                db: self.app.db.clone(),
                metrics: self.app.metrics.clone(),
                tracing: self.app.tracing.clone(),
            },
        }
    }
}

impl AsRef<AgentSettings> for Settings {
    fn as_ref(&self) -> &AgentSettings {
        &self.app
    }
}

impl AsRef<DomainSettings> for Settings {
    fn as_ref(&self) -> &DomainSettings {
        &self.chain
    }
}

impl Settings {
    /// Try to generate an agent core for a named agent
    pub async fn try_into_abacus_core(
        &self,
        metrics: Arc<CoreMetrics>,
        chain_names: Option<Vec<&str>>,
    ) -> eyre::Result<AbacusAgentCore> {
<<<<<<< HEAD
        let db = DB::from_path(&self.db)?;

        // If not provided, default to using every chain listed in self.chains.
        let chain_names = match chain_names {
            Some(x) => x,
            None => Vec::from_iter(self.chains.keys().map(String::as_str)),
=======
        let db = DB::from_path(&self.app.db)?;
        let outbox = self.chain.try_caching_outbox(db.clone(), &metrics).await?;
        let interchain_gas_paymaster = self
            .chain
            .try_caching_interchain_gas_paymaster(db.clone(), &metrics)
            .await?;

        let inbox_contracts = if parse_inboxes {
            self.chain.try_inbox_contracts(db.clone(), &metrics).await?
        } else {
            HashMap::new()
>>>>>>> 4e760958
        };

        let mailboxes = self
            .try_into_mailboxes(db.clone(), &metrics, chain_names.as_slice())
            .await?;
        let interchain_gas_paymasters = self
            .try_into_interchain_gas_paymasters(db.clone(), &metrics, chain_names.as_slice())
            .await?;
        let multisig_isms = self
            .try_into_multisig_isms(db.clone(), &metrics, chain_names.as_slice())
            .await?;

        Ok(AbacusAgentCore {
            mailboxes,
            interchain_gas_paymasters,
            multisig_isms,
            db,
            metrics,
<<<<<<< HEAD
=======
            indexer: self.chain.index.clone(),
>>>>>>> 4e760958
            settings: self.clone(),
        })
    }

    /// Read settings from the config file
    pub fn new() -> Result<Self, ConfigError> {
        let env_path = format!(
            "config/{}",
            env::var("RUN_MODE").as_deref().unwrap_or("development")
        );
        Config::builder()
            .add_source(File::with_name("config/default"))
            .add_source(File::with_name(&env_path))
            // Add in settings from the environment (with a prefix of ABACUS)
            // Eg.. `ABACUS_DEBUG=1 would set the `debug` key
            .add_source(Environment::with_prefix("ABACUS"))
            .build()?
            .try_deserialize()
    }
}<|MERGE_RESOLUTION|>--- conflicted
+++ resolved
@@ -79,7 +79,7 @@
 
 use config::{Config, ConfigError, Environment, File};
 use ethers::prelude::AwsSigner;
-use eyre::{bail, Context, Report};
+use eyre::{bail, eyre, Context, Report};
 use once_cell::sync::OnceCell;
 use rusoto_core::{credential::EnvironmentProvider, HttpClient};
 use rusoto_kms::KmsClient;
@@ -89,17 +89,11 @@
 use abacus_core::{
     db::{AbacusDB, DB},
     utils::HexString,
-<<<<<<< HEAD
-    InterchainGasPaymasterIndexer, MailboxIndexer, MultisigIsm, Signers,
+    AbacusProvider, InterchainGasPaymaster, InterchainGasPaymasterIndexer, Mailbox, MailboxIndexer,
+    MultisigIsm, Signers,
 };
 use abacus_ethereum::{InterchainGasPaymasterIndexerBuilder, MailboxIndexerBuilder};
 pub use chains::{ChainConf, ChainSetup, CoreContractAddresses};
-=======
-    AbacusProvider, Inbox, InboxIndexer, InboxValidatorManager, InterchainGasPaymasterIndexer,
-    Outbox, OutboxIndexer, Signers,
-};
-pub use chains::{ChainConf, ChainSetup, InboxAddresses, OutboxAddresses};
->>>>>>> 4e760958
 
 use crate::{settings::trace::TracingConfig, CachingInterchainGasPaymaster};
 use crate::{AbacusAgentCore, CachingMailbox, CoreMetrics};
@@ -236,7 +230,6 @@
     }
 }
 
-<<<<<<< HEAD
 /// Settings. Usually this should be treated as a base config and used as
 /// follows:
 ///
@@ -263,84 +256,16 @@
 /// ```
 #[derive(Debug, Deserialize, Default)]
 #[serde(rename_all = "camelCase")]
-pub struct Settings {
-    /// The path to use for the DB file
-    pub db: String,
-    /// Port to listen for prometheus scrape requests
-    pub metrics: Option<String>,
+pub struct DomainSettings {
     /// Configuration for contracts on each chain
     pub chains: HashMap<String, ChainSetup>,
-    /// The tracing configuration
-    pub tracing: TracingConfig,
-=======
-/// Outbox indexing settings
-#[derive(Debug, Deserialize, Default, Clone)]
-#[serde(rename_all = "camelCase")]
-pub struct IndexSettings {
-    /// The height at which to start indexing the Outbox contract
-    pub from: Option<String>,
-    /// The number of blocks to query at once at which to start indexing the
-    /// Outbox contract
-    pub chunk: Option<String>,
-}
-
-impl IndexSettings {
-    /// Get the `from` setting
-    pub fn from(&self) -> u32 {
-        self.from
-            .as_ref()
-            .and_then(|s| s.parse::<u32>().ok())
-            .unwrap_or_default()
-    }
-
-    /// Get the `chunk_size` setting
-    pub fn chunk_size(&self) -> u32 {
-        self.chunk
-            .as_ref()
-            .and_then(|s| s.parse::<u32>().ok())
-            .unwrap_or(1999)
-    }
-}
-
-/// Settings specific to a given domain. This is the outbox + all of the inboxes
-/// it publishes to (on different chains).
-#[derive(Debug, Deserialize, Default)]
-#[serde(rename_all = "camelCase")]
-pub struct DomainSettings {
-    /// Settings for the outbox indexer
-    #[serde(default)]
-    pub index: IndexSettings,
-    /// Configurations for contracts on the outbox chain
-    pub outbox: ChainSetup<OutboxAddresses>,
-    /// Configurations for contracts on inbox chains
-    pub inboxes: HashMap<String, ChainSetup<InboxAddresses>>,
->>>>>>> 4e760958
     /// Transaction signers
     pub signers: HashMap<String, SignerConf>,
     /// Gelato config
     pub gelato: Option<GelatoConf>,
 }
 
-<<<<<<< HEAD
-impl Settings {
-    /// Private to preserve linearity of AgentCore::from_settings -- creating an
-    /// agent consumes the settings.
-    fn clone(&self) -> Self {
-        Self {
-            db: self.db.clone(),
-            metrics: self.metrics.clone(),
-            chains: self.chains.clone(),
-            tracing: self.tracing.clone(),
-            signers: self.signers.clone(),
-            gelato: self.gelato.clone(),
-        }
-    }
-}
-
-impl Settings {
-=======
 impl DomainSettings {
->>>>>>> 4e760958
     /// Try to get a signer instance by name
     pub async fn get_signer(&self, name: &str) -> Option<Signers> {
         self.signers.get(name)?.try_into_signer().await.ok()
@@ -349,158 +274,119 @@
     /// Try to get a map of chain name -> mailbox contract
     pub async fn try_into_mailboxes(
         &self,
+        chain_names: &[&str],
+        metrics: &CoreMetrics,
         db: DB,
-        metrics: &CoreMetrics,
-        chain_names: &[&str],
     ) -> eyre::Result<HashMap<String, CachingMailbox>> {
         let mut result = HashMap::new();
         for &chain_name in chain_names {
-            if let Some(x) = self.chains.get(chain_name) {
-                let mailbox = self.try_caching_mailbox(x, db.clone(), metrics).await?;
-                result.insert(chain_name.into(), mailbox);
-            } else {
-                bail!("No chain setup found for {}", chain_name)
-            }
+            let mailbox = self
+                .try_caching_mailbox(chain_name, db.clone(), metrics)
+                .await?;
+            result.insert(chain_name.into(), mailbox);
         }
         Ok(result)
     }
 
-<<<<<<< HEAD
     /// Try to get a map of chain name -> interchain gas paymaster contract
     pub async fn try_into_interchain_gas_paymasters(
-=======
-    /// Try to get an inbox
-    pub async fn try_inbox(
-        &self,
-        chain_setup: &ChainSetup<InboxAddresses>,
-        metrics: &CoreMetrics,
-    ) -> eyre::Result<Box<dyn Inbox>> {
-        let signer = self.get_signer(&chain_setup.name).await;
-        chain_setup.try_into_inbox(signer, metrics).await
-    }
-
-    /// Try to get a CachingInbox
-    async fn try_caching_inbox(
->>>>>>> 4e760958
-        &self,
+        &self,
+        chain_names: &[&str],
+        metrics: &CoreMetrics,
         db: DB,
-        metrics: &CoreMetrics,
-<<<<<<< HEAD
-        chain_names: &[&str],
     ) -> eyre::Result<HashMap<String, CachingInterchainGasPaymaster>> {
         let mut result = HashMap::new();
         for &chain_name in chain_names {
-            if let Some(x) = self.chains.get(chain_name) {
-                let mailbox = self
-                    .try_caching_interchain_gas_paymaster(x, db.clone(), metrics)
-                    .await?;
-                result.insert(chain_name.into(), mailbox);
-            } else {
-                bail!("No chain setup found for {}", chain_name)
-            }
+            let mailbox = self
+                .try_caching_interchain_gas_paymaster(chain_name, db.clone(), metrics)
+                .await?;
+            result.insert(chain_name.into(), mailbox);
         }
         Ok(result)
     }
 
     /// Try to get a map of chain name -> multisig ism contract
     pub async fn try_into_multisig_isms(
-=======
-    ) -> eyre::Result<CachingInbox> {
-        let inbox = self.try_inbox(chain_setup, metrics).await?;
-        let abacus_db = AbacusDB::new(inbox.chain_name(), db);
-        Ok(CachingInbox::new(inbox.into(), abacus_db))
-    }
-
-    /// Try to get an InboxIndexer
-    pub async fn try_inbox_indexer(
-        &self,
-        chain_setup: &ChainSetup<InboxAddresses>,
-        metrics: &CoreMetrics,
-    ) -> eyre::Result<Box<dyn InboxIndexer>> {
-        let signer = self.get_signer(&chain_setup.name).await;
-        chain_setup.try_into_inbox_indexer(signer, metrics).await
-    }
-
-    /// Try to get an InboxValidatorManager
-    async fn try_inbox_validator_manager(
->>>>>>> 4e760958
-        &self,
-        db: DB,
-        metrics: &CoreMetrics,
+        &self,
         chain_names: &[&str],
+        metrics: &CoreMetrics,
     ) -> eyre::Result<HashMap<String, Arc<dyn MultisigIsm>>> {
         let mut result: HashMap<String, Arc<dyn MultisigIsm>> = HashMap::new();
         for &chain_name in chain_names {
-            if let Some(x) = self.chains.get(chain_name) {
-                let multisig_ism = self.try_multisig_ism(x, db.clone(), metrics).await?;
-                result.insert(chain_name.into(), multisig_ism.into());
-            } else {
-                bail!("No chain setup found for {}", chain_name)
-            }
+            let multisig_ism = self.try_multisig_ism(chain_name, metrics).await?;
+            result.insert(chain_name.into(), multisig_ism.into());
         }
         Ok(result)
     }
 
-<<<<<<< HEAD
+    /// Try to get an AbacusProvider
+    pub async fn try_provider(
+        &self,
+        chain_name: &str,
+        metrics: &CoreMetrics,
+    ) -> eyre::Result<Box<dyn AbacusProvider>> {
+        self.chains
+            .get(chain_name)
+            .ok_or_else(|| eyre!("No chain setup found for {chain_name}"))?
+            .try_into_provider(metrics)
+            .await
+    }
+
+    /// Try to get a Mailbox
+    pub async fn try_mailbox(
+        &self,
+        chain_name: &str,
+        metrics: &CoreMetrics,
+    ) -> eyre::Result<Box<dyn Mailbox>> {
+        let signer = self.get_signer(chain_name).await;
+        let setup = self.try_chain_setup(chain_name)?;
+        setup.try_into_mailbox(signer, metrics).await
+    }
+
     /// Try to get a CachingMailbox
     async fn try_caching_mailbox(
-=======
-    /// Try to get an AbacusProvider
-    pub async fn try_provider(
-        &self,
-        metrics: &CoreMetrics,
-    ) -> eyre::Result<Box<dyn AbacusProvider>> {
-        self.outbox.try_into_provider(metrics).await
-    }
-
-    /// Try to get an Outbox
-    pub async fn try_outbox(&self, metrics: &CoreMetrics) -> eyre::Result<Box<dyn Outbox>> {
-        let signer = self.get_signer(&self.outbox.name).await;
-        self.outbox.try_into_outbox(signer, metrics).await
-    }
-
-    /// Try to get a CachingOutbox
-    pub async fn try_caching_outbox(
->>>>>>> 4e760958
-        &self,
-        chain_setup: &ChainSetup,
+        &self,
+        chain_name: &str,
         db: DB,
         metrics: &CoreMetrics,
-<<<<<<< HEAD
     ) -> eyre::Result<CachingMailbox> {
-        let signer = self.get_signer(&chain_setup.name).await;
-        let mailbox = chain_setup.try_into_mailbox(signer, metrics).await?;
-        let indexer = self.try_mailbox_indexer(metrics, chain_setup).await?;
-        let abacus_db = AbacusDB::new(&chain_setup.name, db);
+        let mailbox = self.try_mailbox(chain_name, metrics).await?;
+        let indexer = self.try_mailbox_indexer(chain_name, metrics).await?;
+        let abacus_db = AbacusDB::new(chain_name, db);
         Ok(CachingMailbox::new(
             mailbox.into(),
             abacus_db,
             indexer.into(),
         ))
-=======
-    ) -> eyre::Result<CachingOutbox> {
-        let outbox = self.try_outbox(metrics).await?;
-        let indexer = self.try_outbox_indexer(metrics).await?;
-        let abacus_db = AbacusDB::new(outbox.chain_name(), db);
-        Ok(CachingOutbox::new(outbox.into(), abacus_db, indexer.into()))
->>>>>>> 4e760958
+    }
+
+    /// Try to get an IGP
+    pub async fn try_interchain_gas_paymaster(
+        &self,
+        chain_name: &str,
+        metrics: &CoreMetrics,
+    ) -> eyre::Result<Box<dyn InterchainGasPaymaster>> {
+        let signer = self.get_signer(chain_name).await;
+        let setup = self.try_chain_setup(chain_name)?;
+        setup
+            .try_into_interchain_gas_paymaster(signer, metrics)
+            .await
     }
 
     /// Try to get a CachingInterchainGasPaymaster
     async fn try_caching_interchain_gas_paymaster(
         &self,
-        chain_setup: &ChainSetup,
+        chain_name: &str,
         db: DB,
         metrics: &CoreMetrics,
     ) -> eyre::Result<CachingInterchainGasPaymaster> {
-        let signer = self.get_signer(&chain_setup.name).await;
-        let interchain_gas_paymaster = chain_setup
-            .try_into_interchain_gas_paymaster(signer, metrics)
+        let interchain_gas_paymaster = self
+            .try_interchain_gas_paymaster(chain_name, metrics)
             .await?;
         let indexer = self
-            .try_interchain_gas_paymaster_indexer(metrics, chain_setup)
+            .try_interchain_gas_paymaster_indexer(chain_name, metrics)
             .await?;
-        let abacus_db = AbacusDB::new(&chain_setup.name, db);
+        let abacus_db = AbacusDB::new(chain_name, db);
         Ok(CachingInterchainGasPaymaster::new(
             interchain_gas_paymaster.into(),
             abacus_db,
@@ -508,71 +394,69 @@
         ))
     }
 
-    /// Try to get a MultisigIsm
-    async fn try_multisig_ism(
-        &self,
-        chain_setup: &ChainSetup,
-        _db: DB,
-        metrics: &CoreMetrics,
-<<<<<<< HEAD
+    /// Try to get a Multisig ISM
+    pub async fn try_multisig_ism(
+        &self,
+        chain_name: &str,
+        metrics: &CoreMetrics,
     ) -> eyre::Result<Box<dyn MultisigIsm>> {
-        let signer = self.get_signer(&chain_setup.name).await;
-        let multisig_ism = chain_setup.try_into_multisig_ism(signer, metrics).await?;
-        Ok(multisig_ism)
-=======
-        outbox: &ChainSetup<OutboxAddresses>,
-    ) -> eyre::Result<Box<dyn OutboxIndexer>> {
-        let signer = self.get_signer(&outbox.name).await;
-        outbox.try_into_outbox_indexer(signer, metrics).await
->>>>>>> 4e760958
+        let signer = self.get_signer(chain_name).await;
+        let chain_setup = self.try_chain_setup(chain_name)?;
+        chain_setup.try_into_multisig_ism(signer, metrics).await
     }
 
     /// Try to get an indexer object for a given mailbox
     pub async fn try_mailbox_indexer(
         &self,
-        metrics: &CoreMetrics,
-        chain_setup: &ChainSetup,
+        chain_name: &str,
+        metrics: &CoreMetrics,
     ) -> eyre::Result<Box<dyn MailboxIndexer>> {
+        let chain_setup = self.try_chain_setup(chain_name)?;
+        let signer = self.get_signer(&chain_setup.name).await;
+        let metrics_conf = chain_setup.metrics_conf(metrics.agent_name(), &signer);
         chain_setup
-            .try_into_contract(
-                self.get_signer(&chain_setup.name).await,
+            .build(
+                &chain_setup.addresses.mailbox,
+                signer,
                 metrics,
+                metrics_conf,
                 MailboxIndexerBuilder {
                     finality_blocks: chain_setup.finality_blocks(),
                 },
-                chain_setup.addresses.mailbox.clone(),
             )
             .await
+            .context("Building mailbox indexer")
     }
 
     /// Try to get an indexer object for a given interchain gas paymaster
     async fn try_interchain_gas_paymaster_indexer(
         &self,
-        metrics: &CoreMetrics,
-        chain_setup: &ChainSetup,
+        chain_name: &str,
+        metrics: &CoreMetrics,
     ) -> eyre::Result<Box<dyn InterchainGasPaymasterIndexer>> {
-<<<<<<< HEAD
+        let chain_setup = self.try_chain_setup(chain_name)?;
+        let signer = self.get_signer(&chain_setup.name).await;
+        let metrics_conf = chain_setup.metrics_conf(metrics.agent_name(), &signer);
         chain_setup
-            .try_into_contract(
-                self.get_signer(&chain_setup.name).await,
+            .build(
+                &chain_setup.addresses.interchain_gas_paymaster,
+                signer,
                 metrics,
+                metrics_conf,
                 InterchainGasPaymasterIndexerBuilder {
-                    mailbox_address: chain_setup
-                        .addresses
-                        .mailbox
-                        .parse::<ethers::types::Address>()?,
+                    mailbox_address: chain_setup.addresses.mailbox.parse()?,
                     finality_blocks: chain_setup.finality_blocks(),
                 },
-                chain_setup.addresses.interchain_gas_paymaster.clone(),
             )
             .await
-=======
-        let signer = self.get_signer(&self.outbox.name).await;
-        self.outbox
-            .try_into_interchain_gas_paymaster_indexer(signer, &self.index, metrics)
-            .await
-            .map(|inner| inner.expect("Missing interchain gas paymaster address"))
->>>>>>> 4e760958
+            .context("Building mailbox indexer")
+    }
+
+    /// Try to get the chain setup for the provided chain name
+    pub fn try_chain_setup(&self, chain_name: &str) -> eyre::Result<&ChainSetup> {
+        self.chains
+            .get(chain_name)
+            .ok_or_else(|| eyre!("No chain setup found for {chain_name}"))
     }
 }
 
@@ -643,9 +527,7 @@
     fn clone(&self) -> Self {
         Self {
             chain: DomainSettings {
-                index: self.chain.index.clone(),
-                outbox: self.chain.outbox.clone(),
-                inboxes: self.chain.inboxes.clone(),
+                chains: self.chain.chains.clone(),
                 signers: self.chain.signers.clone(),
                 gelato: self.chain.gelato.clone(),
             },
@@ -677,36 +559,24 @@
         metrics: Arc<CoreMetrics>,
         chain_names: Option<Vec<&str>>,
     ) -> eyre::Result<AbacusAgentCore> {
-<<<<<<< HEAD
-        let db = DB::from_path(&self.db)?;
-
+        let db = DB::from_path(&self.app.db)?;
         // If not provided, default to using every chain listed in self.chains.
         let chain_names = match chain_names {
             Some(x) => x,
-            None => Vec::from_iter(self.chains.keys().map(String::as_str)),
-=======
-        let db = DB::from_path(&self.app.db)?;
-        let outbox = self.chain.try_caching_outbox(db.clone(), &metrics).await?;
-        let interchain_gas_paymaster = self
+            None => Vec::from_iter(self.chain.chains.keys().map(String::as_str)),
+        };
+
+        let mailboxes = self
             .chain
-            .try_caching_interchain_gas_paymaster(db.clone(), &metrics)
-            .await?;
-
-        let inbox_contracts = if parse_inboxes {
-            self.chain.try_inbox_contracts(db.clone(), &metrics).await?
-        } else {
-            HashMap::new()
->>>>>>> 4e760958
-        };
-
-        let mailboxes = self
-            .try_into_mailboxes(db.clone(), &metrics, chain_names.as_slice())
+            .try_into_mailboxes(chain_names.as_slice(), &metrics, db.clone())
             .await?;
         let interchain_gas_paymasters = self
-            .try_into_interchain_gas_paymasters(db.clone(), &metrics, chain_names.as_slice())
+            .chain
+            .try_into_interchain_gas_paymasters(chain_names.as_slice(), &metrics, db.clone())
             .await?;
         let multisig_isms = self
-            .try_into_multisig_isms(db.clone(), &metrics, chain_names.as_slice())
+            .chain
+            .try_into_multisig_isms(chain_names.as_slice(), &metrics)
             .await?;
 
         Ok(AbacusAgentCore {
@@ -715,10 +585,6 @@
             multisig_isms,
             db,
             metrics,
-<<<<<<< HEAD
-=======
-            indexer: self.chain.index.clone(),
->>>>>>> 4e760958
             settings: self.clone(),
         })
     }
